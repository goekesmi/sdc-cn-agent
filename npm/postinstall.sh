--- conflicted
+++ resolved
@@ -92,11 +92,6 @@
 #
 function import_smf_manifest
 {
-<<<<<<< HEAD
-    local method_in="$ROOT/smf/method/${AGENT}-setup.in"
-    local method_out="$ROOT/smf/method/${AGENT}-setup"
-=======
->>>>>>> 4b5f096b
     local manifest0_in="$ROOT/smf/manifests/$AGENT.xml.in"
     local manifest0_out="$SMF_DIR/$AGENT.xml"
     local manifest1_in="$ROOT/smf/manifests/$AGENT-update.xml.in"
