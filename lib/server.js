--- conflicted
+++ resolved
@@ -65,20 +65,10 @@
 
     self.log.info('cn-agent binding to IP address %s', self.bindip);
 
-<<<<<<< HEAD
     tritonTracer.instrumentRestifyServer({
         server: self.server
     });
 
-    self.server.use(function (req, res, next) {
-        // Time requests out after an hour
-        req.connection.setTimeout(3600 * 1000);
-        res.connection.setTimeout(3600 * 1000);
-        next();
-    });
-
-=======
->>>>>>> 8452329e
     self.server.use(restify.requestLogger());
     self.server.use(restify.acceptParser(self.server.acceptable));
     self.server.use(restify.authorizationParser());
